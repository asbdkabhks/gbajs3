class GameBoyAdvance {
	constructor() {
		this.LOG_ERROR = 1;
		this.LOG_WARN = 2;
		this.LOG_STUB = 4;
		this.LOG_INFO = 8;
		this.LOG_DEBUG = 16;

		this.SYS_ID = "com.endrift.gbajs";

		this.logLevel = this.LOG_ERROR | this.LOG_WARN;

		this.rom = null;

		this.cpu = new ARMCore();
		this.mmu = new GameBoyAdvanceMMU();
		this.irq = new GameBoyAdvanceInterruptHandler();
		this.io = new GameBoyAdvanceIO();
		this.audio = new GameBoyAdvanceAudio();
		this.video = new GameBoyAdvanceVideo();
		this.keypad = new GameBoyAdvanceKeypad();
		this.sio = new GameBoyAdvanceSIO();

		// TODO: simplify this graph
		this.cpu.mmu = this.mmu;
		this.cpu.irq = this.irq;

		this.mmu.cpu = this.cpu;
		this.mmu.core = this;

		this.irq.cpu = this.cpu;
		this.irq.io = this.io;
		this.irq.audio = this.audio;
		this.irq.video = this.video;
		this.irq.core = this;

		this.io.cpu = this.cpu;
		this.io.audio = this.audio;
		this.io.video = this.video;
		this.io.keypad = this.keypad;
		this.io.sio = this.sio;
		this.io.core = this;

		this.audio.cpu = this.cpu;
		this.audio.core = this;

		this.video.cpu = this.cpu;
		this.video.core = this;

		this.keypad.core = this;

		this.sio.core = this;

		this.keypad.registerHandlers();
		this.doStep = this.waitFrame;
		this.paused = false;

		this.seenFrame = false;
		this.seenSave = false;
		this.lastVblank = 0;

		this.queue = null;
		this.reportFPS = null;
		this.throttle = 16; // This is rough, but the 2/3ms difference gives us a good overhead

		var self = this;
		window.queueFrame = function (f) {
			self.queue = window.setTimeout(f, self.throttle);
		};

		window.URL = window.URL || window.webkitURL;

		this.video.vblankCallback = function () {
			self.seenFrame = true;
		};
	}
	setCanvas(canvas) {
		var self = this;
		if (canvas.offsetWidth != 240 || canvas.offsetHeight != 160) {
			this.indirectCanvas = document.createElement("canvas");
			this.indirectCanvas.setAttribute("height", "160");
			this.indirectCanvas.setAttribute("width", "240");
			this.targetCanvas = canvas;
			this.setCanvasDirect(this.indirectCanvas);
			var targetContext = canvas.getContext("2d");
			this.video.drawCallback = function () {
				targetContext.drawImage(
					self.indirectCanvas,
					0,
					0,
					canvas.offsetWidth,
					canvas.offsetHeight
				);
			};
		} else {
			this.setCanvasDirect(canvas);
			var self = this;
		}
	}
	setCanvasDirect(canvas) {
		this.context = canvas.getContext("2d");
		this.video.setBacking(this.context);
	}
	setBios(bios, real) {
		this.mmu.loadBios(bios, real);
	}
	setRom(rom) {
		this.reset();

<<<<<<< HEAD
		this.rom = this.mmu.loadRom(rom, true);
		if (!this.rom) {
			return false;
=======
GameBoyAdvance.prototype.setCanvas = function(canvas) {
	var self = this;
	if (canvas.offsetWidth != 240 || canvas.offsetHeight != 160) {
		this.indirectCanvas = document.createElement("canvas");
		this.indirectCanvas.setAttribute("height", "160");
		this.indirectCanvas.setAttribute("width", "240");
		this.targetCanvas = canvas;
		this.setCanvasDirect(this.indirectCanvas);
		var targetContext = canvas.getContext('2d');
		this.video.drawCallback = function() {
			targetContext.drawImage(self.indirectCanvas, 0, 0, canvas.width, canvas.height);
>>>>>>> 102e3fa7
		}
		this.retrieveSavedata();
		return true;
	}
	hasRom() {
		return !!this.rom;
	}
	loadRomFromFile(romFile, callback) {
		var reader = new FileReader();
		var self = this;
		reader.onload = function (e) {
			var result = self.setRom(e.target.result);
			if (callback) {
				callback(result);
			}
		};
		reader.readAsArrayBuffer(romFile);
	}
	reset() {
		this.audio.pause(true);

		this.mmu.clear();
		this.io.clear();
		this.audio.clear();
		this.video.clear();
		this.sio.clear();

		this.mmu.mmap(this.mmu.REGION_IO, this.io);
		this.mmu.mmap(
			this.mmu.REGION_PALETTE_RAM,
			this.video.renderPath.palette
		);
		this.mmu.mmap(this.mmu.REGION_VRAM, this.video.renderPath.vram);
		this.mmu.mmap(this.mmu.REGION_OAM, this.video.renderPath.oam);

		this.cpu.resetCPU(0);
	}
	step() {
		while (this.doStep()) {
			this.cpu.step();
		}
	}
	waitFrame() {
		var seen = this.seenFrame;
		this.seenFrame = false;
		return !seen;
	}
	pause() {
		this.paused = true;
		this.audio.pause(true);
		if (this.queue) {
			clearTimeout(this.queue);
			this.queue = null;
		}
	}
	advanceFrame() {
		this.step();
		if (this.seenSave) {
			if (!this.mmu.saveNeedsFlush()) {
				this.storeSavedata();
				this.seenSave = false;
			} else {
				this.mmu.flushSave();
			}
		} else if (this.mmu.saveNeedsFlush()) {
			this.seenSave = true;
			this.mmu.flushSave();
		}
	}
	runStable() {
		if (this.interval) {
			return; // Already running
		}
		var self = this;
		var timer = 0;
		var frames = 0;
		var runFunc;
		var start = Date.now();
		this.paused = false;
		this.audio.pause(false);

		if (this.reportFPS) {
			runFunc = function () {
				try {
					timer += Date.now() - start;
					if (self.paused) {
						return;
					} else {
						queueFrame(runFunc);
					}
					start = Date.now();
					self.advanceFrame();
					++frames;
					if (frames == 60) {
						self.reportFPS((frames * 1000) / timer);
						frames = 0;
						timer = 0;
					}
				} catch (exception) {
					self.ERROR(exception);
					if (exception.stack) {
						self.logStackTrace(exception.stack.split("\n"));
					}
					throw exception;
				}
			};
		} else {
			runFunc = function () {
				try {
					if (self.paused) {
						return;
					} else {
						queueFrame(runFunc);
					}
					self.advanceFrame();
				} catch (exception) {
					self.ERROR(exception);
					if (exception.stack) {
						self.logStackTrace(exception.stack.split("\n"));
					}
					throw exception;
				}
			};
		}
		queueFrame(runFunc);
	}
	setSavedata(data) {
		this.mmu.loadSavedata(data);
	}
	loadSavedataFromFile(saveFile) {
		var reader = new FileReader();
		var self = this;
		reader.onload = function (e) {
			self.setSavedata(e.target.result);
		};
		reader.readAsArrayBuffer(saveFile);
	}
	decodeSavedata(string) {
		this.setSavedata(this.decodeBase64(string));
	}
	decodeBase64(string) {
		var length = (string.length * 3) / 4;
		if (string[string.length - 2] == "=") {
			length -= 2;
		} else if (string[string.length - 1] == "=") {
			length -= 1;
		}
		var buffer = new ArrayBuffer(length);
		var view = new Uint8Array(buffer);
		var bits = string.match(/..../g);
		for (var i = 0; i + 2 < length; i += 3) {
			var s = atob(bits.shift());
			view[i] = s.charCodeAt(0);
			view[i + 1] = s.charCodeAt(1);
			view[i + 2] = s.charCodeAt(2);
		}
		if (i < length) {
			var s = atob(bits.shift());
			view[i++] = s.charCodeAt(0);
			if (s.length > 1) {
				view[i++] = s.charCodeAt(1);
			}
		}

		return buffer;
	}
	encodeBase64(view) {
		var data = [];
		var b;
		var wordstring = [];
		var triplet;
		for (var i = 0; i < view.byteLength; ++i) {
			b = view.getUint8(i, true);
			wordstring.push(String.fromCharCode(b));
			while (wordstring.length >= 3) {
				triplet = wordstring.splice(0, 3);
				data.push(btoa(triplet.join("")));
			}
		}
		if (wordstring.length) {
			data.push(btoa(wordstring.join("")));
		}
		return data.join("");
	}
	downloadSavedata() {
		var sram = this.mmu.save;
		if (!sram) {
			this.WARN("No save data available");
			return null;
		}
		if (window.URL) {
			var url = window.URL.createObjectURL(
				new Blob([sram.buffer], { type: "application/octet-stream" })
			);
			window.open(url);
		} else {
			var data = this.encodeBase64(sram.view);
			window.open(
				"data:application/octet-stream;base64," + data,
				this.rom.code + ".sav"
			);
		}
	}
	storeSavedata() {
		var sram = this.mmu.save;
		try {
			var storage = window.localStorage;
			storage[this.SYS_ID + "." + this.mmu.cart.code] = this.encodeBase64(
				sram.view
			);
		} catch (e) {
			this.WARN("Could not store savedata! " + e);
		}
	}
	retrieveSavedata() {
		try {
			var storage = window.localStorage;
			var data = storage[this.SYS_ID + "." + this.mmu.cart.code];
			if (data) {
				this.decodeSavedata(data);
				return true;
			}
		} catch (e) {
			this.WARN("Could not retrieve savedata! " + e);
		}
		return false;
	}
	freeze() {
		return {
			cpu: this.cpu.freeze(),
			mmu: this.mmu.freeze(),
			irq: this.irq.freeze(),
			io: this.io.freeze(),
			audio: this.audio.freeze(),
			video: this.video.freeze()
		};
	}
	defrost(frost) {
		this.cpu.defrost(frost.cpu);
		this.mmu.defrost(frost.mmu);
		this.audio.defrost(frost.audio);
		this.video.defrost(frost.video);
		this.irq.defrost(frost.irq);
		this.io.defrost(frost.io);
	}
	log(level, message) {}
	setLogger(logger) {
		this.log = logger;
	}
	logStackTrace(stack) {
		var overflow = stack.length - 32;
		this.ERROR("Stack trace follows:");
		if (overflow > 0) {
			this.log(-1, "> (Too many frames)");
		}
		for (var i = Math.max(overflow, 0); i < stack.length; ++i) {
			this.log(-1, "> " + stack[i]);
		}
	}
	ERROR(error) {
		if (this.logLevel & this.LOG_ERROR) {
			this.log(this.LOG_ERROR, error);
		}
	}
	WARN(warn) {
		if (this.logLevel & this.LOG_WARN) {
			this.log(this.LOG_WARN, warn);
		}
	}
	STUB(func) {
		if (this.logLevel & this.LOG_STUB) {
			this.log(this.LOG_STUB, func);
		}
	}
	INFO(info) {
		if (this.logLevel & this.LOG_INFO) {
			this.log(this.LOG_INFO, info);
		}
	}
	DEBUG(info) {
		if (this.logLevel & this.LOG_DEBUG) {
			this.log(this.LOG_DEBUG, info);
		}
	}
	ASSERT_UNREACHED(err) {
		throw new Error("Should be unreached: " + err);
	}
	ASSERT(test, err) {
		if (!test) {
			throw new Error("Assertion failed: " + err);
		}
	}
}<|MERGE_RESOLUTION|>--- conflicted
+++ resolved
@@ -75,7 +75,6 @@
 		};
 	}
 	setCanvas(canvas) {
-		var self = this;
 		if (canvas.offsetWidth != 240 || canvas.offsetHeight != 160) {
 			this.indirectCanvas = document.createElement("canvas");
 			this.indirectCanvas.setAttribute("height", "160");
@@ -85,11 +84,11 @@
 			var targetContext = canvas.getContext("2d");
 			this.video.drawCallback = function () {
 				targetContext.drawImage(
-					self.indirectCanvas,
+					this.indirectCanvas,
 					0,
 					0,
-					canvas.offsetWidth,
-					canvas.offsetHeight
+					canvas.width,
+					canvas.height
 				);
 			};
 		} else {
@@ -107,23 +106,9 @@
 	setRom(rom) {
 		this.reset();
 
-<<<<<<< HEAD
 		this.rom = this.mmu.loadRom(rom, true);
 		if (!this.rom) {
 			return false;
-=======
-GameBoyAdvance.prototype.setCanvas = function(canvas) {
-	var self = this;
-	if (canvas.offsetWidth != 240 || canvas.offsetHeight != 160) {
-		this.indirectCanvas = document.createElement("canvas");
-		this.indirectCanvas.setAttribute("height", "160");
-		this.indirectCanvas.setAttribute("width", "240");
-		this.targetCanvas = canvas;
-		this.setCanvasDirect(this.indirectCanvas);
-		var targetContext = canvas.getContext('2d');
-		this.video.drawCallback = function() {
-			targetContext.drawImage(self.indirectCanvas, 0, 0, canvas.width, canvas.height);
->>>>>>> 102e3fa7
 		}
 		this.retrieveSavedata();
 		return true;
